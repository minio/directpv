// This file is part of MinIO DirectPV
// Copyright (c) 2021, 2022 MinIO, Inc.
//
// This program is free software: you can redistribute it and/or modify
// it under the terms of the GNU Affero General Public License as published by
// the Free Software Foundation, either version 3 of the License, or
// (at your option) any later version.
//
// This program is distributed in the hope that it will be useful,
// but WITHOUT ANY WARRANTY; without even the implied warranty of
// MERCHANTABILITY or FITNESS FOR A PARTICULAR PURPOSE.  See the
// GNU Affero General Public License for more details.
//
// You should have received a copy of the GNU Affero General Public License
// along with this program.  If not, see <http://www.gnu.org/licenses/>.

package metrics

import (
	"context"
	"fmt"
	"os/exec"
	"strings"

	directpvtypes "github.com/minio/directpv/pkg/apis/directpv.min.io/types"
	"github.com/minio/directpv/pkg/client"
	"github.com/minio/directpv/pkg/consts"
	"github.com/minio/directpv/pkg/device"
	"github.com/minio/directpv/pkg/drive"
	"github.com/minio/directpv/pkg/sys"
	"github.com/minio/directpv/pkg/types"
	"github.com/minio/directpv/pkg/xfs"
	"github.com/prometheus/client_golang/prometheus"
	"k8s.io/klog/v2"
)

type metricsCollector struct {
	nodeID            directpvtypes.NodeID
	desc              *prometheus.Desc
	getDeviceByFSUUID func(fsuuid string) (string, error)
	getQuota          func(ctx context.Context, device, volumeID string) (quota *xfs.Quota, err error)
}

func newMetricsCollector(nodeID directpvtypes.NodeID) *metricsCollector {
	return &metricsCollector{
		nodeID:            nodeID,
		desc:              prometheus.NewDesc(consts.AppName+"_stats", "Statistics exposed by "+consts.AppPrettyName, nil, nil),
		getDeviceByFSUUID: sys.GetDeviceByFSUUID,
		getQuota:          xfs.GetQuota,
	}
}

// Describe sends the super set of all possible descriptors of metrics
func (c *metricsCollector) Describe(ch chan<- *prometheus.Desc) {
	ch <- c.desc
}

func (c *metricsCollector) publishVolumeStats(ctx context.Context, volume *types.Volume, ch chan<- prometheus.Metric) {
	device, err := c.getDeviceByFSUUID(volume.Status.FSUUID)
	if err != nil {
		klog.ErrorS(
			err,
			"unable to find device by FSUUID; "+
				"either device is removed or run command "+
				"`sudo udevadm control --reload-rules && sudo udevadm trigger`"+
				"on the host to reload",
			"FSUUID", volume.Status.FSUUID)
		client.Eventf(
			volume, client.EventTypeWarning, client.EventReasonMetrics,
			"unable to find device by FSUUID %v; "+
				"either device is removed or run command "+
				"`sudo udevadm control --reload-rules && sudo udevadm trigger`"+
				" on the host to reload", volume.Status.FSUUID)
		return
	}
	quota, err := c.getQuota(ctx, device, volume.Name)
	if err != nil {
		klog.ErrorS(err, "unable to get quota information", "volume", volume.Name)
		return
	}

	tenantName := volume.GetTenantName()

	ch <- prometheus.MustNewConstMetric(
		prometheus.NewDesc(
			prometheus.BuildFQName(consts.AppName, "stats", "bytes_used"),
			"Total number of bytes used by the volume",
			[]string{"tenant", "volumeID", "node"}, nil),
		prometheus.GaugeValue,
		float64(quota.CurrentSpace), tenantName, volume.Name, string(volume.GetNodeID()),
	)

	ch <- prometheus.MustNewConstMetric(
		prometheus.NewDesc(
			prometheus.BuildFQName(consts.AppName, "stats", "bytes_total"),
			"Total number of bytes allocated to the volume",
			[]string{"tenant", "volumeID", "node"}, nil),
		prometheus.GaugeValue,
		float64(volume.Status.TotalCapacity), tenantName, volume.Name, string(volume.GetNodeID()),
	)
}

type driveStats struct {
	readSectors  uint64
	readTicks    uint64
	writeSectors uint64
	writeTicks   uint64
	timeInQueue  uint64
}

func (c *metricsCollector) publishDriveStats(drive *types.Drive, ch chan<- prometheus.Metric) {
	device, err := c.getDeviceByFSUUID(drive.Status.FSUUID)

	klog.Info(device)
	if err != nil {
		ch <- prometheus.MustNewConstMetric(
			prometheus.NewDesc(
				prometheus.BuildFQName(consts.AppName, "stats", "drive_ready"),
				"Drive Online/Offline Status",
				[]string{"drive"}, nil),
			prometheus.GaugeValue,
			0, // 0 for offline
			drive.Name,
		)

		klog.ErrorS(
			err,
			"unable to find device by FSUUID; "+
				"either device is removed or run command "+
				"`sudo udevadm control --reload-rules && sudo udevadm trigger`"+
				" on the host to reload",
			"FSUUID", drive.Status.FSUUID)
		client.Eventf(
			drive, client.EventTypeWarning, client.EventReasonMetrics,
			"unable to find device by FSUUID %v; "+
				"either device is removed or run command "+
				"`sudo udevadm control --reload-rules && sudo udevadm trigger`"+
				" on the host to reload", drive.Status.FSUUID)

		return
	}

	driveStatus := 0.0
	out, err := exec.Command("lsblk", "-ndo", "NAME").Output()
	if err == nil {
		devices := strings.Split(string(out), "\n")
		for _, d := range devices {
			if d == device {
				driveStatus = 1.0
			}
		}
	}

	klog.Info(driveStatus)
	ch <- prometheus.MustNewConstMetric(
		prometheus.NewDesc(
			prometheus.BuildFQName(consts.AppName, "stats", "drive_ready"),
			"Drive Online/Offline Status",
			[]string{"drive"}, nil),
		prometheus.GaugeValue,
		driveStatus, // 0 for offline, 1 for online
		drive.Name,
	)

	driveStat, err := getDriveStats(device)
	if err != nil {
		klog.ErrorS(err, "unable to read drive statistics", "device", device)
		return
	}

	sectorSizeBytes := 512

	ch <- prometheus.MustNewConstMetric(
		prometheus.NewDesc(
			prometheus.BuildFQName(consts.AppName, "stats", "drive_total_bytes_read"),
			"Total number of bytes read from the drive",
			[]string{"drive"}, nil),
		prometheus.GaugeValue,
		float64(driveStat.readSectors)*float64(sectorSizeBytes), drive.Name,
	)

	ch <- prometheus.MustNewConstMetric(
		prometheus.NewDesc(
			prometheus.BuildFQName(consts.AppName, "stats", "drive_total_bytes_written"),
			"Total number of bytes written to the drive",
			[]string{"drive"}, nil),
		prometheus.GaugeValue,
		float64(driveStat.writeSectors)*float64(sectorSizeBytes), drive.Name,
	)

	// Drive Read/Write Latency
	ch <- prometheus.MustNewConstMetric(
		prometheus.NewDesc(
			prometheus.BuildFQName(consts.AppName, "stats", "drive_read_latency_seconds"),
			"Drive Read Latency",
			[]string{"drive"}, nil),
		prometheus.GaugeValue,
		float64(driveStat.readTicks)/1000, drive.Name,
	)

	ch <- prometheus.MustNewConstMetric(
		prometheus.NewDesc(
			prometheus.BuildFQName(consts.AppName, "stats", "drive_write_latency_seconds"),
			"Drive Write Latency",
			[]string{"drive"}, nil),
		prometheus.GaugeValue,
		float64(driveStat.writeTicks)/1000, drive.Name,
	)

	// Drive Read/Write Throughput
	ch <- prometheus.MustNewConstMetric(
		prometheus.NewDesc(
			prometheus.BuildFQName(consts.AppName, "stats", "drive_read_throughput_bytes_per_second"),
			"Drive Read Throughput",
			[]string{"drive"}, nil),
		prometheus.GaugeValue,
		float64(driveStat.readSectors)*float64(sectorSizeBytes)*1000/float64(driveStat.readTicks), drive.Name,
	)

	ch <- prometheus.MustNewConstMetric(
		prometheus.NewDesc(
			prometheus.BuildFQName(consts.AppName, "stats", "drive_write_throughput_bytes_per_second"),
			"Drive Write Throughput",
			[]string{"drive"}, nil),
		prometheus.GaugeValue,
		float64(driveStat.writeSectors)*float64(sectorSizeBytes)*1000/float64(driveStat.writeTicks), drive.Name,
	)

	// Wait Time
	ch <- prometheus.MustNewConstMetric(
		prometheus.NewDesc(
			prometheus.BuildFQName(consts.AppName, "stats", "drive_wait_time_seconds"),
			"Drive Wait Time",
			[]string{"drive"}, nil),
		prometheus.GaugeValue,
		float64(driveStat.timeInQueue)/1000, drive.Name,
	)
}

func getDriveStats(driveName string) (*driveStats, error) {
	stats, err := device.GetStat(driveName)
	if err != nil {
		return nil, err
	}
	if len(stats) == 0 {
		// The drive is lost
		return nil, nil
	}

	if len(stats) < 10 {
		return nil, fmt.Errorf("unknown stats from sysfs for drive %v", driveName)
	}

	// Refer https://www.kernel.org/doc/Documentation/block/stat.txt
	// for meaning of each field.
	return &driveStats{
		readSectors:  stats[2],
		readTicks:    stats[3],
		writeSectors: stats[6],
		writeTicks:   stats[7],
		timeInQueue:  stats[9],
	}, nil
}

// Collect is called by Prometheus registry when collecting metrics.
func (c *metricsCollector) Collect(ch chan<- prometheus.Metric) {
	ctx, cancelFunc := context.WithCancel(context.Background())
	defer cancelFunc()

<<<<<<< HEAD
	// Collecting volume statistics
	volumeResultCh := volume.NewLister().
=======
	resultCh := client.NewVolumeLister().
>>>>>>> 87975890
		NodeSelector([]directpvtypes.LabelValue{directpvtypes.ToLabelValue(string(c.nodeID))}).
		List(ctx)
	for result := range volumeResultCh {
		if result.Err != nil {
			continue
		}

		if result.Volume.Status.TargetPath != "" {
			c.publishVolumeStats(ctx, &result.Volume, ch)
		}
	}

	// Collecting drive statistics
	driveResultCh := drive.NewLister().
		NodeSelector([]directpvtypes.LabelValue{directpvtypes.ToLabelValue(string(c.nodeID))}).
		List(ctx)
	for result := range driveResultCh {
		if result.Err != nil {
			break
		}

		c.publishDriveStats(&result.Drive, ch)
	}
}<|MERGE_RESOLUTION|>--- conflicted
+++ resolved
@@ -267,12 +267,8 @@
 	ctx, cancelFunc := context.WithCancel(context.Background())
 	defer cancelFunc()
 
-<<<<<<< HEAD
 	// Collecting volume statistics
 	volumeResultCh := volume.NewLister().
-=======
-	resultCh := client.NewVolumeLister().
->>>>>>> 87975890
 		NodeSelector([]directpvtypes.LabelValue{directpvtypes.ToLabelValue(string(c.nodeID))}).
 		List(ctx)
 	for result := range volumeResultCh {
