--- conflicted
+++ resolved
@@ -2,11 +2,7 @@
 
 go 1.22.0
 
-<<<<<<< HEAD
-toolchain go1.22.6
-=======
 toolchain go1.22.5
->>>>>>> 87975890
 
 require (
 	github.com/charmbracelet/bubbles v0.18.0
@@ -28,15 +24,6 @@
 	golang.org/x/time v0.5.0
 	google.golang.org/grpc v1.65.0
 	gopkg.in/yaml.v3 v3.0.1
-<<<<<<< HEAD
-	k8s.io/api v0.30.0
-	k8s.io/apiextensions-apiserver v0.30.0
-	k8s.io/apimachinery v0.30.0
-	k8s.io/client-go v0.30.0
-	k8s.io/klog/v2 v2.120.1
-	k8s.io/kube-openapi v0.0.0-20240228011516-70dd3763d340
-	k8s.io/pod-security-admission v0.28.4
-=======
 	k8s.io/api v0.30.3
 	k8s.io/apiextensions-apiserver v0.30.3
 	k8s.io/apimachinery v0.30.3
@@ -44,7 +31,6 @@
 	k8s.io/klog/v2 v2.130.1
 	k8s.io/kube-openapi v0.0.0-20240709000822-3c01b740850f
 	k8s.io/pod-security-admission v0.30.3
->>>>>>> 87975890
 	sigs.k8s.io/yaml v1.4.0
 )
 
@@ -62,17 +48,10 @@
 	github.com/erikgeiser/coninput v0.0.0-20211004153227-1c3628e74d0f // indirect
 	github.com/evanphx/json-patch v5.9.0+incompatible // indirect
 	github.com/fsnotify/fsnotify v1.7.0 // indirect
-<<<<<<< HEAD
-	github.com/go-logr/logr v1.4.1 // indirect
-	github.com/go-openapi/jsonpointer v0.20.1 // indirect
-	github.com/go-openapi/jsonreference v0.20.3 // indirect
-	github.com/go-openapi/swag v0.22.5 // indirect
-=======
 	github.com/go-logr/logr v1.4.2 // indirect
 	github.com/go-openapi/jsonpointer v0.21.0 // indirect
 	github.com/go-openapi/jsonreference v0.21.0 // indirect
 	github.com/go-openapi/swag v0.23.0 // indirect
->>>>>>> 87975890
 	github.com/gogo/protobuf v1.3.2 // indirect
 	github.com/golang/groupcache v0.0.0-20210331224755-41bb18bfe9da // indirect
 	github.com/golang/protobuf v1.5.4 // indirect
@@ -114,24 +93,6 @@
 	github.com/subosito/gotenv v1.6.0 // indirect
 	github.com/xo/terminfo v0.0.0-20220910002029-abceb7e1c41e // indirect
 	go.uber.org/multierr v1.11.0 // indirect
-<<<<<<< HEAD
-	golang.org/x/exp v0.0.0-20231214170342-aacd6d4b4611 // indirect
-	golang.org/x/net v0.24.0 // indirect
-	golang.org/x/oauth2 v0.15.0 // indirect
-	golang.org/x/sync v0.7.0 // indirect
-	golang.org/x/sys v0.19.0 // indirect
-	golang.org/x/term v0.19.0 // indirect
-	golang.org/x/text v0.14.0 // indirect
-	google.golang.org/appengine v1.6.8 // indirect
-	google.golang.org/genproto/googleapis/rpc v0.0.0-20231212172506-995d672761c0 // indirect
-	google.golang.org/protobuf v1.33.0 // indirect
-	gopkg.in/inf.v0 v0.9.1 // indirect
-	gopkg.in/ini.v1 v1.67.0 // indirect
-	gopkg.in/yaml.v2 v2.4.0 // indirect
-	k8s.io/component-base v0.30.0 // indirect
-	k8s.io/utils v0.0.0-20231127182322-b307cd553661 // indirect
-	sigs.k8s.io/controller-tools v0.15.0 // indirect
-=======
 	golang.org/x/exp v0.0.0-20240707233637-46b078467d37 // indirect
 	golang.org/x/net v0.27.0 // indirect
 	golang.org/x/oauth2 v0.21.0 // indirect
@@ -146,7 +107,6 @@
 	gopkg.in/yaml.v2 v2.4.0 // indirect
 	k8s.io/component-base v0.30.3 // indirect
 	k8s.io/utils v0.0.0-20240502163921-fe8a2dddb1d0 // indirect
->>>>>>> 87975890
 	sigs.k8s.io/json v0.0.0-20221116044647-bc3834ca7abd // indirect
 	sigs.k8s.io/structured-merge-diff/v4 v4.4.1 // indirect
 )